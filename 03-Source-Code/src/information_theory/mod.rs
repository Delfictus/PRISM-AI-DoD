// Information Theory Module
// Constitution: Phase 1 Task 1.2
// Worker 5 Advanced TE Extensions

pub mod transfer_entropy;
pub mod advanced_transfer_entropy;

// Phase 1 Enhancements: High-Accuracy TE Estimation
pub mod kdtree;
pub mod ksg_estimator;
pub mod conditional_te;
pub mod bootstrap_ci;
pub mod transfer_entropy_gpu;

// Phase 2 Enhancements: Performance Optimizations
pub mod incremental_te;
pub mod memory_efficient;
pub mod adaptive_embedding;
pub mod symbolic_te;

// Phase 3 Enhancements: Research Extensions
pub mod pid;
pub mod multiple_testing;

pub use transfer_entropy::{
    TransferEntropy,
    TransferEntropyResult,
    CausalDirection,
    detect_causal_direction,
};

pub use advanced_transfer_entropy::{
    AdvancedTransferEntropy,
    KozachenkoLeonenkoEstimator,
    SymbolicTransferEntropy,
    RenyiTransferEntropy,
    ConditionalTransferEntropy as AdvancedConditionalTe,
    LocalTransferEntropy,
    SurrogateDataGenerator,
    PartialInformationDecomposition,
    SurrogateMethod,
};

// Phase 1 exports
pub use kdtree::{KdTree, Neighbor};
pub use ksg_estimator::KsgEstimator;
pub use conditional_te::ConditionalTe;
pub use bootstrap_ci::{BootstrapResampler, BootstrapCi, BootstrapMethod};
pub use transfer_entropy_gpu::TransferEntropyGpu;

// Phase 2 exports
pub use incremental_te::IncrementalTe;
pub use memory_efficient::{SparseHistogram, CountMinSketch, CompressedKey, CompressedHistogram};
pub use adaptive_embedding::{AdaptiveEmbedding, EmbeddingParams};
pub use symbolic_te::SymbolicTe;

// Phase 3 exports
pub use pid::{PartialInfoDecomp, PidResult, PidMethod};
pub use multiple_testing::{MultipleTestingCorrection, CorrectedPValues, CorrectionMethod};

// GPU-accelerated transfer entropy
pub mod gpu_transfer_entropy;
pub use gpu_transfer_entropy::{GpuTransferEntropy, TransferEntropyGpuExt};

<<<<<<< HEAD
// === Worker 5: Advanced Transfer Entropy Modules ===

/// Conditional Transfer Entropy: TE(X → Y | Z)
/// Distinguish direct vs. mediated causal influences
pub mod conditional_te;
pub use conditional_te::{
    ConditionalTE,
    ConditionalTEResult,
    detect_mediation,
};

/// Multivariate Transfer Entropy: TE(X₁, X₂, ..., Xₙ → Y)
/// Analyze synergistic and redundant information transfer
pub mod multivariate_te;
pub use multivariate_te::{
    MultivariateTE,
    MultivariateTEResult,
    analyze_synergy,
    SynergyType,
    SynergyAnalysis,
    pairwise_redundancy_matrix,
};

/// Time-Delayed Transfer Entropy: max_τ TE(X(t-τ) → Y(t))
/// Optimal lag detection and multi-scale temporal analysis
pub mod time_delayed_te;
pub use time_delayed_te::{
    TimeDelayedTE,
    TimeDelayedTEResult,
    MultiScaleTEResult,
    detect_lead_lag,
    LeadLagResult,
=======
// GPU-accelerated entropy and divergence (Phase 3)
pub mod gpu_entropy;
pub use gpu_entropy::{GpuEntropyCalculator, GpuKLDivergence};

// Worker 4 Enhancements: Advanced Information-Theoretic Estimators
pub mod mutual_information;

pub use mutual_information::{
    MutualInformationEstimator,
    MutualInformationResult,
    MiMethod,
>>>>>>> e2ca16f1
};

/// Information-theoretic measures for the Active Inference Platform
pub trait InformationMeasure {
    /// Calculate entropy H(X)
    fn entropy(&self) -> f64;

    /// Calculate mutual information I(X;Y)
    fn mutual_information(&self, other: &Self) -> f64;

    /// Calculate conditional entropy H(X|Y)
    fn conditional_entropy(&self, condition: &Self) -> f64;
}

/// Verify information-theoretic inequalities
pub fn verify_information_bounds(entropy: f64, mutual_info: f64) -> bool {
    // H(X) >= 0 (non-negativity of entropy)
    if entropy < 0.0 {
        return false;
    }

    // I(X;Y) >= 0 (non-negativity of mutual information)
    if mutual_info < 0.0 {
        return false;
    }

    // I(X;Y) <= min(H(X), H(Y)) (mutual information bound)
    // This would need both entropies to verify fully

    true
}<|MERGE_RESOLUTION|>--- conflicted
+++ resolved
@@ -62,17 +62,20 @@
 pub mod gpu_transfer_entropy;
 pub use gpu_transfer_entropy::{GpuTransferEntropy, TransferEntropyGpuExt};
 
-<<<<<<< HEAD
+// GPU-accelerated entropy and divergence (Phase 3)
+pub mod gpu_entropy;
+pub use gpu_entropy::{GpuEntropyCalculator, GpuKLDivergence};
+
+// Worker 4 Enhancements: Advanced Information-Theoretic Estimators
+pub mod mutual_information;
+
+pub use mutual_information::{
+    MutualInformationEstimator,
+    MutualInformationResult,
+    MiMethod,
+};
+
 // === Worker 5: Advanced Transfer Entropy Modules ===
-
-/// Conditional Transfer Entropy: TE(X → Y | Z)
-/// Distinguish direct vs. mediated causal influences
-pub mod conditional_te;
-pub use conditional_te::{
-    ConditionalTE,
-    ConditionalTEResult,
-    detect_mediation,
-};
 
 /// Multivariate Transfer Entropy: TE(X₁, X₂, ..., Xₙ → Y)
 /// Analyze synergistic and redundant information transfer
@@ -95,19 +98,6 @@
     MultiScaleTEResult,
     detect_lead_lag,
     LeadLagResult,
-=======
-// GPU-accelerated entropy and divergence (Phase 3)
-pub mod gpu_entropy;
-pub use gpu_entropy::{GpuEntropyCalculator, GpuKLDivergence};
-
-// Worker 4 Enhancements: Advanced Information-Theoretic Estimators
-pub mod mutual_information;
-
-pub use mutual_information::{
-    MutualInformationEstimator,
-    MutualInformationResult,
-    MiMethod,
->>>>>>> e2ca16f1
 };
 
 /// Information-theoretic measures for the Active Inference Platform
