//! GPU-Accelerated Thermodynamic Network
//!
//! Constitutional Compliance:
//! - Article V: Uses shared CUDA context
//! - Article VI: Data stays on GPU during evolution
//! - Article VII: PTX runtime loading (no FFI linking)
//!
//! Implements damped coupled oscillator dynamics on GPU:
//! - Langevin equation: dx/dt = v, dv/dt = F - γv + √(2γkT)*η(t)
//! - Coupling forces from network topology
//! - Entropy production tracking (2nd Law verification)

use std::sync::Arc;
use ndarray::Array2;
use anyhow::{Result, anyhow, Context};
use cudarc::driver::{CudaContext, CudaFunction, CudaSlice, LaunchConfig, PushKernelArg};

use super::{ThermodynamicState, NetworkConfig};

/// GPU-accelerated thermodynamic network
///
/// Evolves coupled oscillators on GPU with thermal noise
pub struct ThermodynamicGpu {
    context: Arc<CudaContext>,

    // Kernels loaded from PTX
    init_kernel: Arc<CudaFunction>,
    forces_kernel: Arc<CudaFunction>,
    evolve_kernel: Arc<CudaFunction>,
    energy_kernel: Arc<CudaFunction>,
    entropy_kernel: Arc<CudaFunction>,
    order_kernel: Arc<CudaFunction>,

    // Configuration
    config: NetworkConfig,

    // GPU state
    positions: CudaSlice<f64>,
    velocities: CudaSlice<f64>,
    phases: CudaSlice<f64>,
    coupling_matrix: CudaSlice<f64>,

    // History for entropy tracking
    entropy_history: Vec<f64>,
    iteration: usize,
}

impl ThermodynamicGpu {
    /// Create new GPU thermodynamic network
    ///
    /// # Arguments
    /// * `context` - Shared CUDA context (Article V compliance)
    /// * `config` - Network configuration
    pub fn new(context: Arc<CudaContext>, config: NetworkConfig) -> Result<Self> {
        // Load PTX module (Article VII compliance)
        let ptx_path = "target/ptx/thermodynamic.ptx";

        if !std::path::Path::new(ptx_path).exists() {
            return Err(anyhow!("Thermodynamic PTX not found at: {}", ptx_path));
        }

        let ptx = cudarc::nvrtc::Ptx::from_file(ptx_path);
        let module = context.load_module(ptx)?;

        // Load all kernel functions
        let init_kernel = Arc::new(module.load_function("initialize_oscillators_kernel")?);
        let forces_kernel = Arc::new(module.load_function("compute_coupling_forces_kernel")?);
        let evolve_kernel = Arc::new(module.load_function("evolve_oscillators_kernel")?);
        let energy_kernel = Arc::new(module.load_function("compute_energy_kernel")?);
        let entropy_kernel = Arc::new(module.load_function("compute_entropy_kernel")?);
        let order_kernel = Arc::new(module.load_function("compute_order_parameter_kernel")?);

        let stream = context.default_stream();
        let n = config.n_oscillators;

        // Allocate GPU memory
        let mut positions: CudaSlice<f64> = stream.alloc_zeros(n)?;
        let mut velocities: CudaSlice<f64> = stream.alloc_zeros(n)?;
        let mut phases: CudaSlice<f64> = stream.alloc_zeros(n)?;

        // Initialize coupling matrix (identity for now, will be updated)
        let coupling_vec: Vec<f64> = (0..n*n).map(|i| {
            if i / n == i % n { 1.0 } else { 0.0 }
        }).collect();
        let coupling_matrix: CudaSlice<f64> = stream.memcpy_stod(&coupling_vec)?;

        // Initialize oscillators with random states
        let threads = 256;
        let blocks = (n + threads - 1) / threads;
        let cfg = LaunchConfig {
            grid_dim: (blocks as u32, 1, 1),
            block_dim: (threads as u32, 1, 1),
            shared_mem_bytes: 0,
        };

        let n_i32 = n as i32;
        let seed = config.seed as u64;

        let mut launch_init = stream.launch_builder(&init_kernel);
        launch_init.arg(&mut positions);
        launch_init.arg(&mut velocities);
        launch_init.arg(&mut phases);
        launch_init.arg(&n_i32);
        launch_init.arg(&seed);
        unsafe { launch_init.launch(cfg)?; }

        Ok(Self {
            context,
            init_kernel,
            forces_kernel,
            evolve_kernel,
            energy_kernel,
            entropy_kernel,
            order_kernel,
            config,
            positions,
            velocities,
            phases,
            coupling_matrix,
            entropy_history: vec![],
            iteration: 0,
        })
    }

    /// Update coupling matrix from information flow
    pub fn update_coupling(&mut self, coupling: &Array2<f64>) -> Result<()> {
        let n = self.config.n_oscillators;

        if coupling.dim() != (n, n) {
            return Err(anyhow!("Coupling matrix dimension mismatch"));
        }

        let stream = self.context.default_stream();

        // Flatten and upload
        let coupling_flat: Vec<f64> = coupling.iter().cloned().collect();
        self.coupling_matrix = stream.memcpy_stod(&coupling_flat)?;

        Ok(())
    }

    /// Evolve network for one time step on GPU
    ///
    /// Article VI Compliance: All computation on GPU
    pub fn evolve_step(&mut self) -> Result<ThermodynamicState> {
        let stream = self.context.default_stream();
        let n = self.config.n_oscillators;

        let threads = 256;
        let blocks = (n + threads - 1) / threads;
        let cfg = LaunchConfig {
            grid_dim: (blocks as u32, 1, 1),
            block_dim: (threads as u32, 1, 1),
            shared_mem_bytes: 0,
        };

        // Allocate force buffer
        let mut forces: CudaSlice<f64> = stream.alloc_zeros(n)?;

        // Step 1: Compute coupling forces
        let n_i32 = n as i32;
        let coupling_strength = self.config.coupling_strength;

        let mut launch_forces = stream.launch_builder(&self.forces_kernel);
        launch_forces.arg(&self.positions);
        launch_forces.arg(&self.coupling_matrix);
        launch_forces.arg(&mut forces);
        launch_forces.arg(&n_i32);
        launch_forces.arg(&coupling_strength);
        unsafe { launch_forces.launch(cfg)?; }

        // Step 2: Evolve oscillators (Langevin dynamics)
        let dt = self.config.dt;
        let damping = self.config.damping;
        let temperature = self.config.temperature;
        let seed = (self.config.seed as u64) + self.iteration as u64;
        let iter_i32 = self.iteration as i32;

        let mut launch_evolve = stream.launch_builder(&self.evolve_kernel);
        launch_evolve.arg(&mut self.positions);
        launch_evolve.arg(&mut self.velocities);
        launch_evolve.arg(&mut self.phases);
        launch_evolve.arg(&forces);
        launch_evolve.arg(&dt);
        launch_evolve.arg(&damping);
        launch_evolve.arg(&temperature);
        launch_evolve.arg(&n_i32);
        launch_evolve.arg(&seed);
        launch_evolve.arg(&iter_i32);
        unsafe { launch_evolve.launch(cfg)?; }

        self.iteration += 1;

        // Step 3: Compute observables
        let state = self.get_state()?;

        // Track entropy for 2nd law verification
        self.entropy_history.push(state.entropy);

        Ok(state)
    }

    /// Get current thermodynamic state from GPU
    pub fn get_state(&self) -> Result<ThermodynamicState> {
        let stream = self.context.default_stream();
        let n = self.config.n_oscillators;

        // Compute energy on GPU
        let mut energy_components: CudaSlice<f64> = stream.alloc_zeros(3)?;

        let threads = 256;
        let blocks = (n + threads - 1) / threads;
        let cfg = LaunchConfig {
            grid_dim: (blocks as u32, 1, 1),
            block_dim: (threads as u32, 1, 1),
            shared_mem_bytes: 0,
        };

        let n_i32 = n as i32;
        let coupling_strength = self.config.coupling_strength;

        let mut launch_energy = stream.launch_builder(&self.energy_kernel);
        launch_energy.arg(&self.positions);
        launch_energy.arg(&self.velocities);
        launch_energy.arg(&self.coupling_matrix);
        launch_energy.arg(&mut energy_components);
        launch_energy.arg(&n_i32);
        launch_energy.arg(&coupling_strength);
        unsafe { launch_energy.launch(cfg)?; }

        // Compute entropy on GPU
        let mut entropy_result: CudaSlice<f64> = stream.alloc_zeros(1)?;
        let temperature = self.config.temperature;

        let mut launch_entropy = stream.launch_builder(&self.entropy_kernel);
        launch_entropy.arg(&self.positions);
        launch_entropy.arg(&self.velocities);
        launch_entropy.arg(&mut entropy_result);
        launch_entropy.arg(&n_i32);
        launch_entropy.arg(&temperature);
        unsafe { launch_entropy.launch(cfg)?; }

        // Compute order parameter on GPU
        let mut order_real: CudaSlice<f64> = stream.alloc_zeros(1)?;
        let mut order_imag: CudaSlice<f64> = stream.alloc_zeros(1)?;

        let mut launch_order = stream.launch_builder(&self.order_kernel);
        launch_order.arg(&self.phases);
        launch_order.arg(&mut order_real);
        launch_order.arg(&mut order_imag);
        launch_order.arg(&n_i32);
        unsafe { launch_order.launch(cfg)?; }

        // Download results
        let stream = self.context.default_stream();
        let energy_vec = stream.memcpy_dtov(&energy_components)?;
        let entropy_vec = stream.memcpy_dtov(&entropy_result)?;
        let order_real_vec = stream.memcpy_dtov(&order_real)?;
        let order_imag_vec = stream.memcpy_dtov(&order_imag)?;
        let phases_vec = stream.memcpy_dtov(&self.phases)?;

        let total_energy = energy_vec[0] + energy_vec[1] + energy_vec[2];
        let entropy = entropy_vec[0];

        // Order parameter: r = |⟨e^(iθ)⟩| / N
        let order_r = (order_real_vec[0]*order_real_vec[0] + order_imag_vec[0]*order_imag_vec[0]).sqrt() / (n as f64);

        // Build ThermodynamicState matching actual struct
        let n = self.config.n_oscillators;

        // Download velocities for state
        let velocities_vec = stream.memcpy_dtov(&self.velocities)?;

        // Build coupling matrix (simplified - use identity for now)
        let coupling_matrix: Vec<Vec<f64>> = (0..n).map(|i| {
            (0..n).map(|j| if i == j { 1.0 } else { 0.0 }).collect()
        }).collect();

        Ok(ThermodynamicState {
            phases: phases_vec,
            velocities: velocities_vec,
            natural_frequencies: vec![1.0; n],  // Simplified
            coupling_matrix,
            time: (self.iteration as f64) * self.config.dt,
            entropy,
            energy: total_energy,
        })
    }

    /// Compute entropy production rate (dS/dt)
    ///
    /// Constitutional: Must be ≥ 0 (2nd Law)
    pub fn entropy_production(&self) -> f64 {
        if self.entropy_history.len() < 2 {
            return 0.0;
        }

        let n = self.entropy_history.len();
        let s_current = self.entropy_history[n-1];
        let s_prev = self.entropy_history[n-2];
        let delta_s = s_current - s_prev;

        eprintln!("[Thermo GPU] Entropy check: S_prev={:.4}, S_current={:.4}, ΔS={:.4}, dS/dt={:.4}",
            s_prev, s_current, delta_s, delta_s / self.config.dt);

        delta_s / self.config.dt
    }

    /// Get entropy history
    pub fn entropy_history(&self) -> &[f64] {
        &self.entropy_history
    }

    /// Get Kuramoto synchronization state
    pub fn get_kuramoto_state(&self) -> Result<shared_types::KuramotoState> {
        let stream = self.context.default_stream();
        let n = self.config.n_oscillators;

        // Download phases from GPU
        let phases_vec = stream.memcpy_dtov(&self.phases)?;

        // Download coupling matrix
        let coupling_vec = stream.memcpy_dtov(&self.coupling_matrix)?;

        // Compute order parameter on GPU
        let mut order_real: CudaSlice<f64> = stream.alloc_zeros(1)?;
        let mut order_imag: CudaSlice<f64> = stream.alloc_zeros(1)?;

        let threads = 256;
        let blocks = (n + threads - 1) / threads;
        let cfg = LaunchConfig {
            grid_dim: (blocks as u32, 1, 1),
            block_dim: (threads as u32, 1, 1),
            shared_mem_bytes: 0,
        };

        let n_i32 = n as i32;
        let mut launch_order = stream.launch_builder(&self.order_kernel);
        launch_order.arg(&self.phases);
        launch_order.arg(&mut order_real);
        launch_order.arg(&mut order_imag);
        launch_order.arg(&n_i32);
        unsafe { launch_order.launch(cfg)?; }

        let order_real_vec = stream.memcpy_dtov(&order_real)?;
        let order_imag_vec = stream.memcpy_dtov(&order_imag)?;

        // Compute order parameter and mean phase
        let order_parameter = (order_real_vec[0]*order_real_vec[0] + order_imag_vec[0]*order_imag_vec[0]).sqrt() / (n as f64);
        let mean_phase = order_imag_vec[0].atan2(order_real_vec[0]);

        Ok(shared_types::KuramotoState {
            phases: phases_vec,
            natural_frequencies: vec![1.0; n], // Default frequencies
            coupling_matrix: coupling_vec,
            order_parameter: order_parameter.min(1.0),
            mean_phase,
        })
    }
}

#[cfg(test)]
mod tests {
    use super::*;

    #[test]
    #[cfg_attr(not(feature = "cuda"), ignore = "Requires CUDA")]
    fn test_thermodynamic_gpu_creation() {
        if let Ok(context) = CudaContext::new(0) {
            let config = NetworkConfig {
                n_oscillators: 10,
                temperature: 1.0,
                damping: 0.1,
                dt: 0.001,
                coupling_strength: 0.5,
                enable_information_gating: false,
                seed: 42,
            };

            let thermo_gpu = ThermodynamicGpu::new(context, config);
            assert!(thermo_gpu.is_ok());
        }
    }

    #[test]
    fn test_thermodynamic_evolution() {
        if let Ok(context) = CudaContext::new(0) {
            let config = NetworkConfig {
                n_oscillators: 10,
                temperature: 1.0,
                damping: 0.1,
                dt: 0.001,
                coupling_strength: 0.5,
                enable_information_gating: false,
                seed: 42,
            };

            if let Ok(mut thermo_gpu) = ThermodynamicGpu::new(context, config) {
                // Evolve for 10 steps
                for _ in 0..10 {
                    let state = thermo_gpu.evolve_step();
                    assert!(state.is_ok());

                    let s = state.unwrap();
                    assert!(s.energy.is_finite());
                    assert!(s.entropy.is_finite());
<<<<<<< HEAD
                    // order_parameter is not a field of ThermodynamicState
                    // It's computed separately via get_kuramoto_state()
=======
                    // Note: order_parameter is computed separately via get_kuramoto_state()
>>>>>>> e2ca16f1
                }

                // Check 2nd law: entropy production ≥ 0
                let ds_dt = thermo_gpu.entropy_production();
                assert!(ds_dt >= -1e-10); // Allow tiny numerical error

                println!("GPU Thermodynamic evolution: dS/dt = {:.6}", ds_dt);
            }
        }
    }
}<|MERGE_RESOLUTION|>--- conflicted
+++ resolved
@@ -404,12 +404,7 @@
                     let s = state.unwrap();
                     assert!(s.energy.is_finite());
                     assert!(s.entropy.is_finite());
-<<<<<<< HEAD
-                    // order_parameter is not a field of ThermodynamicState
-                    // It's computed separately via get_kuramoto_state()
-=======
                     // Note: order_parameter is computed separately via get_kuramoto_state()
->>>>>>> e2ca16f1
                 }
 
                 // Check 2nd law: entropy production ≥ 0
